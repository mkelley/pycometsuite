#!/usr/bin/env python
from distutils.core import Extension
from setuptools import setup

<<<<<<< HEAD
if __name__ == "__main__":
    setup(
        name="cometsuite",
        version="1.0.0",
        description="Comet dust dynamics.",
        author="Michael S. P. Kelley",
        author_email="msk@astro.umd.edu",
        packages=find_packages(),
        scripts=glob("scripts/*"),
        data_files=[("cometsuite/data", glob("cometsuite/data/*dat"))],
        include_package_data=True,
        ext_modules=cythonize(
            [
                "cometsuite/integrator/prop2b.pyx",
                Extension(
                    "cometsuite.integrator.bsint",
                    ["cometsuite/integrator/bsint.pyx"],
                    libraries=["gsl", "gslcblas"],
                ),
            ]
        ),
        license="BSD",
    )
=======
ext = [
    Extension(
        name="cometsuite.integrator.bsint",
        sources=["cometsuite/integrator/bsint.pyx"],
        libraries=["gsl", "gslcblas"],
    ),
    Extension(
        name="cometsuite.integrator.prop2b",
        sources=["cometsuite/integrator/prop2b.pyx"],
    ),
]

setup(ext_modules=ext)
>>>>>>> 44c78742
<|MERGE_RESOLUTION|>--- conflicted
+++ resolved
@@ -2,31 +2,6 @@
 from distutils.core import Extension
 from setuptools import setup
 
-<<<<<<< HEAD
-if __name__ == "__main__":
-    setup(
-        name="cometsuite",
-        version="1.0.0",
-        description="Comet dust dynamics.",
-        author="Michael S. P. Kelley",
-        author_email="msk@astro.umd.edu",
-        packages=find_packages(),
-        scripts=glob("scripts/*"),
-        data_files=[("cometsuite/data", glob("cometsuite/data/*dat"))],
-        include_package_data=True,
-        ext_modules=cythonize(
-            [
-                "cometsuite/integrator/prop2b.pyx",
-                Extension(
-                    "cometsuite.integrator.bsint",
-                    ["cometsuite/integrator/bsint.pyx"],
-                    libraries=["gsl", "gslcblas"],
-                ),
-            ]
-        ),
-        license="BSD",
-    )
-=======
 ext = [
     Extension(
         name="cometsuite.integrator.bsint",
@@ -39,5 +14,4 @@
     ),
 ]
 
-setup(ext_modules=ext)
->>>>>>> 44c78742
+setup(ext_modules=ext)